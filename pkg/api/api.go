// The MIT Server Management API

package api

import (
	"cmp"
	"context"
	"encoding/json"
	"net/http"
	"time"

	"log/slog"

	_ "github.com/ksysoev/make-it-public/pkg/api/docs" // needed for swagger
	"github.com/ksysoev/make-it-public/pkg/core/token"
<<<<<<< HEAD
	"github.com/ksysoev/make-it-public/pkg/metric"
=======
	httpSwagger "github.com/swaggo/http-swagger/v2"
>>>>>>> 5ad99d27
)

const (
	DefaultTTLSeconds = int64(3600) // 1 hour
)

type Config struct {
	Listen             string `mapstructure:"listen"`
	DefaultTokenExpiry int64  `mapstructure:"default_token_expiry"`
}

type API struct {
	auth   AuthRepo
	config Config
}

type AuthRepo interface {
	GenerateToken(ctx context.Context, keyID string, ttl time.Duration) (*token.Token, error)
}

type Endpoint string

const (
	HealthCheckEndpoint   Endpoint = "GET /health"
	GenerateTokenEndpoint Endpoint = "POST /generateToken"
	SwaggerEndpoint       Endpoint = "/swagger/"
)

func New(cfg Config, auth AuthRepo) *API {
	return &API{
		config: cfg,
		auth:   auth,
	}
}

// @title MIT Server Management API
// @version 1.0
// @description This is the API for managing MIT server resources.
// @host localhost:8082
// @BasePath /

// Runs the API management server
func (api *API) Run(ctx context.Context) error {
	router := http.NewServeMux()

	router.HandleFunc((string(HealthCheckEndpoint)), api.healthCheckHandler)
	router.HandleFunc((string(GenerateTokenEndpoint)), api.generateTokenHandler)
	router.HandleFunc((string(SwaggerEndpoint)), httpSwagger.WrapHandler)

	server := &http.Server{
		Addr:              api.config.Listen,
		ReadHeaderTimeout: 5 * time.Second,
		WriteTimeout:      5 * time.Second,
		Handler:           router,
	}

	go func() {
		<-ctx.Done()

		_ = server.Close()
	}()

	if err := server.ListenAndServe(); err != http.ErrServerClosed {
		return err
	}

	return nil
}

// healthCheckHandler returns the API status.
// @Summary Health Check
// @Description Returns the health status of the API.
// @Tags Health
// @Accept json
// @Produce json
// @Success 200 {object} map[string]string
// @Failure 500 {string} string "Internal Server Error"
// @Router /health [get]
func (api *API) healthCheckHandler(w http.ResponseWriter, r *http.Request) {
	metric.GetMetricService().RecordDuration("mit_api_duration", map[string]string{"endpoint": string(HealthCheckEndpoint)}, func() {
		resp := map[string]string{"status": "healthy"}

		w.Header().Set("Content-Type", "application/json")

		err := json.NewEncoder(w).Encode(resp)

		if err != nil {
			slog.ErrorContext(r.Context(), "Failed to encode response", "error", err)
			http.Error(w, "Internal Server Error", http.StatusInternalServerError)

			return
		}
	})
}

// generateTokenHandler is an endpoint to create API token.
// It optionally accepts a key ID, which is automatically generated if not provided.
// It also optionally accepts a TTL for API token, which is set to a default value if not provided.
// As a part of response, it returns the key ID, generated token, and the TTL in seconds.

// generateTokenHandler is an endpoint to create API token.
// @Summary Generate Token
// @Description Generates an API token with an optional key ID and TTL.
// @Tags Token
// @Accept json
// @Produce json
// @Param request body GenerateTokenRequest true "Generate Token Request"
// @Success 200 {object} GenerateTokenResponse
// @Failure 400 {string} string "Bad Request"
// @Failure 500 {string} string "Internal Server Error"
// @Router /generateToken [post]
func (api *API) generateTokenHandler(w http.ResponseWriter, r *http.Request) {
	var generateTokenRequest GenerateTokenRequest
	if err := json.NewDecoder(r.Body).Decode(&generateTokenRequest); err != nil {
		slog.ErrorContext(r.Context(), "Failed to decode request", "error", err)
		http.Error(w, "Bad Request", http.StatusBadRequest)
		metric.GetMetricService().IncrementCounter("mit_api_failure", 1, map[string]string{"endpoint": string(GenerateTokenEndpoint), "key_id": "null", "error": err.Error()})

		return
	}

	keyID := generateTokenRequest.KeyID
	ttl := cmp.Or(generateTokenRequest.TTL, api.config.DefaultTokenExpiry)

	ttl = cmp.Or(ttl, DefaultTTLSeconds)

	generatedToken, err := api.auth.GenerateToken(r.Context(), keyID, time.Second*time.Duration(ttl))
	if err != nil {
		slog.ErrorContext(r.Context(), "Failed to generate token", "error", err)
<<<<<<< HEAD

		resp := GenerateTokenResponse{
			Success: false,
			Message: "Failed to generate token",
		}

		w.Header().Set("Content-Type", "application/json")
		w.WriteHeader(http.StatusOK)
		err = json.NewEncoder(w).Encode(resp)

		if err != nil {
			slog.ErrorContext(r.Context(), "Failed to encode response", "error", err)
			http.Error(w, "Internal Server Error", http.StatusInternalServerError)
			metric.GetMetricService().IncrementCounter("mit_api_failure", 1, map[string]string{"endpoint": string(GenerateTokenEndpoint), "key_id": cmp.Or(keyID, "null"), "error": err.Error()})

			return
		}
=======
		http.Error(w, "Internal Server Error", http.StatusInternalServerError)
>>>>>>> 5ad99d27

		metric.GetMetricService().IncrementCounter("mit_api_failure", 1, map[string]string{"endpoint": string(GenerateTokenEndpoint), "key_id": cmp.Or(keyID, "null"), "error": resp.Message})

		return
	}

	resp := GenerateTokenResponse{
		Token: generatedToken.Encode(),
		KeyID: cmp.Or(keyID, generatedToken.ID),
		TTL:   ttl,
	}

	w.Header().Set("Content-Type", "application/json")

	err = json.NewEncoder(w).Encode(resp)
	if err != nil {
		slog.ErrorContext(r.Context(), "Failed to encode response", "error", err)
		http.Error(w, "Internal Server Error", http.StatusInternalServerError)

		return
	}

	w.WriteHeader(http.StatusOK)
	slog.Info("Token generated successfully", "key_id", keyID, "ttl", ttl)
}<|MERGE_RESOLUTION|>--- conflicted
+++ resolved
@@ -13,11 +13,8 @@
 
 	_ "github.com/ksysoev/make-it-public/pkg/api/docs" // needed for swagger
 	"github.com/ksysoev/make-it-public/pkg/core/token"
-<<<<<<< HEAD
 	"github.com/ksysoev/make-it-public/pkg/metric"
-=======
 	httpSwagger "github.com/swaggo/http-swagger/v2"
->>>>>>> 5ad99d27
 )
 
 const (
@@ -147,29 +144,7 @@
 	generatedToken, err := api.auth.GenerateToken(r.Context(), keyID, time.Second*time.Duration(ttl))
 	if err != nil {
 		slog.ErrorContext(r.Context(), "Failed to generate token", "error", err)
-<<<<<<< HEAD
-
-		resp := GenerateTokenResponse{
-			Success: false,
-			Message: "Failed to generate token",
-		}
-
-		w.Header().Set("Content-Type", "application/json")
-		w.WriteHeader(http.StatusOK)
-		err = json.NewEncoder(w).Encode(resp)
-
-		if err != nil {
-			slog.ErrorContext(r.Context(), "Failed to encode response", "error", err)
-			http.Error(w, "Internal Server Error", http.StatusInternalServerError)
-			metric.GetMetricService().IncrementCounter("mit_api_failure", 1, map[string]string{"endpoint": string(GenerateTokenEndpoint), "key_id": cmp.Or(keyID, "null"), "error": err.Error()})
-
-			return
-		}
-=======
 		http.Error(w, "Internal Server Error", http.StatusInternalServerError)
->>>>>>> 5ad99d27
-
-		metric.GetMetricService().IncrementCounter("mit_api_failure", 1, map[string]string{"endpoint": string(GenerateTokenEndpoint), "key_id": cmp.Or(keyID, "null"), "error": resp.Message})
 
 		return
 	}
