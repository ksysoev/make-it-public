--- conflicted
+++ resolved
@@ -32,12 +32,8 @@
 	connService := core.New(connManager, authRepo)
 
 	revServ := revproxy.New(cfg.RevProxy.Listen, connService)
-<<<<<<< HEAD
 	httpServ := edge.New(cfg.HTTP, connService)
 	apiServ := api.New(cfg.API, authRepo)
-=======
-	apiServ := api.New(cfg.API)
->>>>>>> 012f04ab
 
 	httpServ, err := edge.New(cfg.HTTP, connService)
 	if err != nil {
